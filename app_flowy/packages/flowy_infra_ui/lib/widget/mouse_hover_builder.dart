--- conflicted
+++ resolved
@@ -20,19 +20,10 @@
   @override
   Widget build(BuildContext context) {
     return MouseRegion(
-<<<<<<< HEAD
       cursor: widget.isClickable ? SystemMouseCursors.click : SystemMouseCursors.basic,
-      onEnter: (p) => setOver(true),
-      onExit: (p) => setOver(false),
-      child: widget.builder(context, isOver),
-=======
-      cursor: widget.isClickable
-          ? SystemMouseCursors.click
-          : SystemMouseCursors.basic,
       onEnter: (p) => setOnHover(true),
       onExit: (p) => setOnHover(false),
       child: widget.builder(context, _onHover),
->>>>>>> 248ce748
     );
   }
 
