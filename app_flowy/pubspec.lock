# Generated by pub
# See https://dart.dev/tools/pub/glossary#lockfile
packages:
  _fe_analyzer_shared:
    dependency: transitive
    description:
      name: _fe_analyzer_shared
      url: "https://pub.dartlang.org"
    source: hosted
    version: "30.0.0"
  analyzer:
    dependency: transitive
    description:
      name: analyzer
      url: "https://pub.dartlang.org"
    source: hosted
    version: "2.7.0"
  animations:
    dependency: transitive
    description:
      name: animations
      url: "https://pub.dartlang.org"
    source: hosted
    version: "2.0.2"
  args:
    dependency: transitive
    description:
      name: args
      url: "https://pub.dartlang.org"
    source: hosted
    version: "2.3.0"
  async:
    dependency: transitive
    description:
      name: async
      url: "https://pub.dartlang.org"
    source: hosted
    version: "2.8.2"
  avatars:
    dependency: "direct main"
    description:
      name: avatars
      url: "https://pub.dartlang.org"
    source: hosted
    version: "2.2.0"
  bloc:
    dependency: transitive
    description:
      name: bloc
      url: "https://pub.dartlang.org"
    source: hosted
    version: "7.2.1"
  boolean_selector:
    dependency: transitive
    description:
      name: boolean_selector
      url: "https://pub.dartlang.org"
    source: hosted
    version: "2.1.0"
  build:
    dependency: transitive
    description:
      name: build
      url: "https://pub.dartlang.org"
    source: hosted
    version: "2.1.1"
  build_config:
    dependency: transitive
    description:
      name: build_config
      url: "https://pub.dartlang.org"
    source: hosted
    version: "1.0.0"
  build_daemon:
    dependency: transitive
    description:
      name: build_daemon
      url: "https://pub.dartlang.org"
    source: hosted
    version: "3.0.1"
  build_resolvers:
    dependency: transitive
    description:
      name: build_resolvers
      url: "https://pub.dartlang.org"
    source: hosted
    version: "2.0.4"
  build_runner:
    dependency: "direct dev"
    description:
      name: build_runner
      url: "https://pub.dartlang.org"
    source: hosted
    version: "2.1.5"
  build_runner_core:
    dependency: transitive
    description:
      name: build_runner_core
      url: "https://pub.dartlang.org"
    source: hosted
    version: "7.2.2"
  built_collection:
    dependency: transitive
    description:
      name: built_collection
      url: "https://pub.dartlang.org"
    source: hosted
    version: "5.1.1"
  built_value:
    dependency: transitive
    description:
      name: built_value
      url: "https://pub.dartlang.org"
    source: hosted
    version: "8.1.3"
  characters:
    dependency: transitive
    description:
      name: characters
      url: "https://pub.dartlang.org"
    source: hosted
    version: "1.2.0"
  charcode:
    dependency: transitive
    description:
      name: charcode
      url: "https://pub.dartlang.org"
    source: hosted
    version: "1.3.1"
  checked_yaml:
    dependency: transitive
    description:
      name: checked_yaml
      url: "https://pub.dartlang.org"
    source: hosted
    version: "2.0.1"
  cli_util:
    dependency: transitive
    description:
      name: cli_util
      url: "https://pub.dartlang.org"
    source: hosted
    version: "0.3.5"
  clipboard:
    dependency: "direct main"
    description:
      name: clipboard
      url: "https://pub.dartlang.org"
    source: hosted
    version: "0.1.3"
  clock:
    dependency: transitive
    description:
      name: clock
      url: "https://pub.dartlang.org"
    source: hosted
    version: "1.1.0"
  code_builder:
    dependency: transitive
    description:
      name: code_builder
      url: "https://pub.dartlang.org"
    source: hosted
    version: "4.1.0"
  collection:
    dependency: transitive
    description:
      name: collection
      url: "https://pub.dartlang.org"
    source: hosted
    version: "1.15.0"
  convert:
    dependency: transitive
    description:
      name: convert
      url: "https://pub.dartlang.org"
    source: hosted
    version: "3.0.1"
  cross_file:
    dependency: transitive
    description:
      name: cross_file
      url: "https://pub.dartlang.org"
    source: hosted
    version: "0.3.2"
  crypto:
    dependency: transitive
    description:
      name: crypto
      url: "https://pub.dartlang.org"
    source: hosted
    version: "3.0.1"
  csslib:
    dependency: transitive
    description:
      name: csslib
      url: "https://pub.dartlang.org"
    source: hosted
    version: "0.17.1"
  cupertino_icons:
    dependency: "direct main"
    description:
      name: cupertino_icons
      url: "https://pub.dartlang.org"
    source: hosted
    version: "1.0.4"
  dart_style:
    dependency: transitive
    description:
      name: dart_style
      url: "https://pub.dartlang.org"
    source: hosted
    version: "2.2.0"
  dartz:
    dependency: transitive
    description:
      name: dartz
      url: "https://pub.dartlang.org"
    source: hosted
    version: "0.10.0-nullsafety.2"
  diff_match_patch:
    dependency: transitive
    description:
      name: diff_match_patch
      url: "https://pub.dartlang.org"
    source: hosted
    version: "0.4.1"
  equatable:
    dependency: "direct main"
    description:
      name: equatable
      url: "https://pub.dartlang.org"
    source: hosted
    version: "2.0.3"
  expandable:
    dependency: "direct main"
    description:
      name: expandable
      url: "https://pub.dartlang.org"
    source: hosted
    version: "5.0.1"
  fake_async:
    dependency: transitive
    description:
      name: fake_async
      url: "https://pub.dartlang.org"
    source: hosted
    version: "1.2.0"
  ffi:
    dependency: transitive
    description:
      name: ffi
      url: "https://pub.dartlang.org"
    source: hosted
    version: "1.1.2"
  file:
    dependency: transitive
    description:
      name: file
      url: "https://pub.dartlang.org"
    source: hosted
    version: "6.1.2"
  fixnum:
    dependency: transitive
    description:
      name: fixnum
      url: "https://pub.dartlang.org"
    source: hosted
    version: "1.0.0"
  flowy_editor:
    dependency: "direct main"
    description:
      path: "packages/flowy_editor"
      relative: true
    source: path
    version: "0.0.1"
  flowy_infra:
    dependency: "direct main"
    description:
      path: "packages/flowy_infra"
      relative: true
    source: path
    version: "0.0.1"
  flowy_infra_ui:
    dependency: "direct main"
    description:
      path: "packages/flowy_infra_ui"
      relative: true
    source: path
    version: "0.0.1"
  flowy_infra_ui_platform_interface:
    dependency: transitive
    description:
      path: "packages/flowy_infra_ui/flowy_infra_ui_platform_interface"
      relative: true
    source: path
    version: "0.0.1"
  flowy_infra_ui_web:
    dependency: transitive
    description:
      path: "packages/flowy_infra_ui/flowy_infra_ui_web"
      relative: true
    source: path
    version: "0.0.1"
  flowy_log:
    dependency: "direct main"
    description:
      path: "packages/flowy_log"
      relative: true
    source: path
    version: "0.0.1"
  flowy_sdk:
    dependency: "direct main"
    description:
      path: "packages/flowy_sdk"
      relative: true
    source: path
    version: "0.0.1"
  flutter:
    dependency: "direct main"
    description: flutter
    source: sdk
    version: "0.0.0"
  flutter_bloc:
    dependency: "direct main"
    description:
      name: flutter_bloc
      url: "https://pub.dartlang.org"
    source: hosted
<<<<<<< HEAD
    version: "7.3.1"
  flutter_cache_manager:
    dependency: transitive
    description:
      name: flutter_cache_manager
      url: "https://pub.dartlang.org"
    source: hosted
    version: "3.1.3"
=======
    version: "7.3.3"
>>>>>>> 397dbaec
  flutter_colorpicker:
    dependency: "direct main"
    description:
      name: flutter_colorpicker
      url: "https://pub.dartlang.org"
    source: hosted
    version: "0.6.1"
  flutter_inappwebview:
    dependency: transitive
    description:
      name: flutter_inappwebview
      url: "https://pub.dartlang.org"
    source: hosted
    version: "5.3.2"
  flutter_keyboard_visibility:
    dependency: transitive
    description:
      name: flutter_keyboard_visibility
      url: "https://pub.dartlang.org"
    source: hosted
    version: "5.1.0"
  flutter_keyboard_visibility_platform_interface:
    dependency: transitive
    description:
      name: flutter_keyboard_visibility_platform_interface
      url: "https://pub.dartlang.org"
    source: hosted
    version: "2.0.0"
  flutter_keyboard_visibility_web:
    dependency: transitive
    description:
      name: flutter_keyboard_visibility_web
      url: "https://pub.dartlang.org"
    source: hosted
    version: "2.0.0"
  flutter_lints:
    dependency: "direct dev"
    description:
      name: flutter_lints
      url: "https://pub.dartlang.org"
    source: hosted
    version: "1.0.4"
  flutter_plugin_android_lifecycle:
    dependency: transitive
    description:
      name: flutter_plugin_android_lifecycle
      url: "https://pub.dartlang.org"
    source: hosted
    version: "2.0.4"
  flutter_quill:
    dependency: "direct main"
    description:
      path: "."
      ref: develop
      resolved-ref: "8a4c23dcdbb8c38d49b7dea42575231877b1e56d"
      url: "git@github.com:appflowy/flutter-quill.git"
    source: git
    version: "2.0.13"
  flutter_svg:
    dependency: "direct main"
    description:
      name: flutter_svg
      url: "https://pub.dartlang.org"
    source: hosted
    version: "0.22.0"
  flutter_test:
    dependency: "direct dev"
    description: flutter
    source: sdk
    version: "0.0.0"
  flutter_web_plugins:
    dependency: transitive
    description: flutter
    source: sdk
    version: "0.0.0"
  freezed:
    dependency: "direct dev"
    description:
      name: freezed
      url: "https://pub.dartlang.org"
    source: hosted
    version: "0.14.5"
  freezed_annotation:
    dependency: "direct main"
    description:
      name: freezed_annotation
      url: "https://pub.dartlang.org"
    source: hosted
    version: "0.14.3"
  frontend_server_client:
    dependency: transitive
    description:
      name: frontend_server_client
      url: "https://pub.dartlang.org"
    source: hosted
    version: "2.1.2"
  get_it:
    dependency: "direct main"
    description:
      name: get_it
      url: "https://pub.dartlang.org"
    source: hosted
    version: "7.2.0"
  gettext_parser:
    dependency: transitive
    description:
      name: gettext_parser
      url: "https://pub.dartlang.org"
    source: hosted
    version: "0.2.0"
  glob:
    dependency: transitive
    description:
      name: glob
      url: "https://pub.dartlang.org"
    source: hosted
    version: "2.0.2"
  graphs:
    dependency: transitive
    description:
      name: graphs
      url: "https://pub.dartlang.org"
    source: hosted
    version: "2.1.0"
  html:
    dependency: transitive
    description:
      name: html
      url: "https://pub.dartlang.org"
    source: hosted
    version: "0.15.0"
  http:
    dependency: transitive
    description:
      name: http
      url: "https://pub.dartlang.org"
    source: hosted
    version: "0.13.4"
  http_multi_server:
    dependency: transitive
    description:
      name: http_multi_server
      url: "https://pub.dartlang.org"
    source: hosted
    version: "3.0.1"
  http_parser:
    dependency: transitive
    description:
      name: http_parser
      url: "https://pub.dartlang.org"
    source: hosted
    version: "4.0.0"
  i18n_extension:
    dependency: transitive
    description:
      name: i18n_extension
      url: "https://pub.dartlang.org"
    source: hosted
    version: "4.1.3"
  image_picker:
    dependency: transitive
    description:
      name: image_picker
      url: "https://pub.dartlang.org"
    source: hosted
    version: "0.8.4+4"
  image_picker_for_web:
    dependency: transitive
    description:
      name: image_picker_for_web
      url: "https://pub.dartlang.org"
    source: hosted
    version: "2.1.4"
  image_picker_platform_interface:
    dependency: transitive
    description:
      name: image_picker_platform_interface
      url: "https://pub.dartlang.org"
    source: hosted
    version: "2.4.1"
  intl:
    dependency: transitive
    description:
      name: intl
      url: "https://pub.dartlang.org"
    source: hosted
    version: "0.17.0"
  io:
    dependency: transitive
    description:
      name: io
      url: "https://pub.dartlang.org"
    source: hosted
    version: "1.0.3"
  isolates:
    dependency: transitive
    description:
      name: isolates
      url: "https://pub.dartlang.org"
    source: hosted
    version: "3.0.3+8"
  js:
    dependency: transitive
    description:
      name: js
      url: "https://pub.dartlang.org"
    source: hosted
    version: "0.6.3"
  json_annotation:
    dependency: transitive
    description:
      name: json_annotation
      url: "https://pub.dartlang.org"
    source: hosted
    version: "4.3.0"
  lint:
    dependency: transitive
    description:
      name: lint
      url: "https://pub.dartlang.org"
    source: hosted
    version: "1.7.2"
  lints:
    dependency: transitive
    description:
      name: lints
      url: "https://pub.dartlang.org"
    source: hosted
    version: "1.0.1"
  loading_indicator:
    dependency: transitive
    description:
      name: loading_indicator
      url: "https://pub.dartlang.org"
    source: hosted
    version: "3.0.2"
  logger:
    dependency: transitive
    description:
      name: logger
      url: "https://pub.dartlang.org"
    source: hosted
    version: "1.1.0"
  logging:
    dependency: transitive
    description:
      name: logging
      url: "https://pub.dartlang.org"
    source: hosted
    version: "1.0.2"
  matcher:
    dependency: transitive
    description:
      name: matcher
      url: "https://pub.dartlang.org"
    source: hosted
    version: "0.12.11"
  meta:
    dependency: transitive
    description:
      name: meta
      url: "https://pub.dartlang.org"
    source: hosted
    version: "1.7.0"
  mime:
    dependency: transitive
    description:
      name: mime
      url: "https://pub.dartlang.org"
    source: hosted
    version: "1.0.1"
  nested:
    dependency: transitive
    description:
      name: nested
      url: "https://pub.dartlang.org"
    source: hosted
    version: "1.0.0"
  package_config:
    dependency: transitive
    description:
      name: package_config
      url: "https://pub.dartlang.org"
    source: hosted
    version: "2.0.2"
  package_info_plus:
    dependency: "direct main"
    description:
      name: package_info_plus
      url: "https://pub.dartlang.org"
    source: hosted
    version: "1.3.0"
  package_info_plus_linux:
    dependency: transitive
    description:
      name: package_info_plus_linux
      url: "https://pub.dartlang.org"
    source: hosted
    version: "1.0.3"
  package_info_plus_macos:
    dependency: transitive
    description:
      name: package_info_plus_macos
      url: "https://pub.dartlang.org"
    source: hosted
    version: "1.3.0"
  package_info_plus_platform_interface:
    dependency: transitive
    description:
      name: package_info_plus_platform_interface
      url: "https://pub.dartlang.org"
    source: hosted
    version: "1.0.2"
  package_info_plus_web:
    dependency: transitive
    description:
      name: package_info_plus_web
      url: "https://pub.dartlang.org"
    source: hosted
    version: "1.0.4"
  package_info_plus_windows:
    dependency: transitive
    description:
      name: package_info_plus_windows
      url: "https://pub.dartlang.org"
    source: hosted
    version: "1.0.4"
  path:
    dependency: transitive
    description:
      name: path
      url: "https://pub.dartlang.org"
    source: hosted
    version: "1.8.0"
  path_drawing:
    dependency: transitive
    description:
      name: path_drawing
      url: "https://pub.dartlang.org"
    source: hosted
    version: "0.5.1+1"
  path_parsing:
    dependency: transitive
    description:
      name: path_parsing
      url: "https://pub.dartlang.org"
    source: hosted
    version: "0.2.1"
  path_provider:
    dependency: "direct main"
    description:
      name: path_provider
      url: "https://pub.dartlang.org"
    source: hosted
    version: "2.0.6"
  path_provider_linux:
    dependency: transitive
    description:
      name: path_provider_linux
      url: "https://pub.dartlang.org"
    source: hosted
    version: "2.1.0"
  path_provider_macos:
    dependency: transitive
    description:
      name: path_provider_macos
      url: "https://pub.dartlang.org"
    source: hosted
    version: "2.0.2"
  path_provider_platform_interface:
    dependency: transitive
    description:
      name: path_provider_platform_interface
      url: "https://pub.dartlang.org"
    source: hosted
    version: "2.0.1"
  path_provider_windows:
    dependency: transitive
    description:
      name: path_provider_windows
      url: "https://pub.dartlang.org"
    source: hosted
    version: "2.0.3"
  pedantic:
    dependency: transitive
    description:
      name: pedantic
      url: "https://pub.dartlang.org"
    source: hosted
    version: "1.11.1"
  petitparser:
    dependency: transitive
    description:
      name: petitparser
      url: "https://pub.dartlang.org"
    source: hosted
    version: "4.4.0"
  photo_view:
    dependency: transitive
    description:
      name: photo_view
      url: "https://pub.dartlang.org"
    source: hosted
    version: "0.13.0"
  platform:
    dependency: transitive
    description:
      name: platform
      url: "https://pub.dartlang.org"
    source: hosted
    version: "3.0.2"
  plugin_platform_interface:
    dependency: transitive
    description:
      name: plugin_platform_interface
      url: "https://pub.dartlang.org"
    source: hosted
    version: "2.0.2"
  pool:
    dependency: transitive
    description:
      name: pool
      url: "https://pub.dartlang.org"
    source: hosted
    version: "1.5.0"
  process:
    dependency: transitive
    description:
      name: process
      url: "https://pub.dartlang.org"
    source: hosted
    version: "4.2.4"
  protobuf:
    dependency: transitive
    description:
      name: protobuf
      url: "https://pub.dartlang.org"
    source: hosted
    version: "2.0.0"
  provider:
    dependency: "direct main"
    description:
      name: provider
      url: "https://pub.dartlang.org"
    source: hosted
    version: "6.0.1"
  pub_semver:
    dependency: transitive
    description:
      name: pub_semver
      url: "https://pub.dartlang.org"
    source: hosted
    version: "2.1.0"
  pubspec_parse:
    dependency: transitive
    description:
      name: pubspec_parse
      url: "https://pub.dartlang.org"
    source: hosted
    version: "1.1.0"
  quiver:
    dependency: transitive
    description:
      name: quiver
      url: "https://pub.dartlang.org"
    source: hosted
    version: "3.0.1+1"
  quiver_hashcode:
    dependency: transitive
    description:
      name: quiver_hashcode
      url: "https://pub.dartlang.org"
    source: hosted
    version: "2.0.0"
  rxdart:
    dependency: transitive
    description:
      name: rxdart
      url: "https://pub.dartlang.org"
    source: hosted
    version: "0.27.2"
  shelf:
    dependency: transitive
    description:
      name: shelf
      url: "https://pub.dartlang.org"
    source: hosted
    version: "1.2.0"
  shelf_web_socket:
    dependency: transitive
    description:
      name: shelf_web_socket
      url: "https://pub.dartlang.org"
    source: hosted
    version: "1.0.1"
  sized_context:
    dependency: "direct main"
    description:
      name: sized_context
      url: "https://pub.dartlang.org"
    source: hosted
    version: "1.0.0+1"
  sky_engine:
    dependency: transitive
    description: flutter
    source: sdk
    version: "0.0.99"
  source_gen:
    dependency: transitive
    description:
      name: source_gen
      url: "https://pub.dartlang.org"
    source: hosted
    version: "1.1.1"
  source_span:
    dependency: transitive
    description:
      name: source_span
      url: "https://pub.dartlang.org"
    source: hosted
    version: "1.8.1"
  sprintf:
    dependency: transitive
    description:
      name: sprintf
      url: "https://pub.dartlang.org"
    source: hosted
    version: "6.0.0"
  sqflite:
    dependency: transitive
    description:
      name: sqflite
      url: "https://pub.dartlang.org"
    source: hosted
    version: "2.0.0+4"
  sqflite_common:
    dependency: transitive
    description:
      name: sqflite_common
      url: "https://pub.dartlang.org"
    source: hosted
    version: "2.0.1+1"
  stack_trace:
    dependency: transitive
    description:
      name: stack_trace
      url: "https://pub.dartlang.org"
    source: hosted
    version: "1.10.0"
  stream_channel:
    dependency: transitive
    description:
      name: stream_channel
      url: "https://pub.dartlang.org"
    source: hosted
    version: "2.1.0"
  stream_transform:
    dependency: transitive
    description:
      name: stream_transform
      url: "https://pub.dartlang.org"
    source: hosted
    version: "2.0.0"
  string_scanner:
    dependency: transitive
    description:
      name: string_scanner
      url: "https://pub.dartlang.org"
    source: hosted
    version: "1.1.0"
  string_validator:
    dependency: transitive
    description:
      name: string_validator
      url: "https://pub.dartlang.org"
    source: hosted
    version: "0.3.0"
  styled_widget:
    dependency: "direct main"
    description:
      name: styled_widget
      url: "https://pub.dartlang.org"
    source: hosted
<<<<<<< HEAD
    version: "0.3.1+2"
  synchronized:
    dependency: transitive
    description:
      name: synchronized
      url: "https://pub.dartlang.org"
    source: hosted
    version: "3.0.0"
=======
    version: "0.4.0+3"
>>>>>>> 397dbaec
  term_glyph:
    dependency: transitive
    description:
      name: term_glyph
      url: "https://pub.dartlang.org"
    source: hosted
    version: "1.2.0"
  test_api:
    dependency: transitive
    description:
      name: test_api
      url: "https://pub.dartlang.org"
    source: hosted
    version: "0.4.3"
  textstyle_extensions:
    dependency: transitive
    description:
      name: textstyle_extensions
      url: "https://pub.dartlang.org"
    source: hosted
    version: "2.0.0-nullsafety"
  time:
    dependency: "direct main"
    description:
      name: time
      url: "https://pub.dartlang.org"
    source: hosted
    version: "2.0.0"
  timing:
    dependency: transitive
    description:
      name: timing
      url: "https://pub.dartlang.org"
    source: hosted
    version: "1.0.0"
  tuple:
    dependency: transitive
    description:
      name: tuple
      url: "https://pub.dartlang.org"
    source: hosted
    version: "2.0.0"
  typed_data:
    dependency: transitive
    description:
      name: typed_data
      url: "https://pub.dartlang.org"
    source: hosted
    version: "1.3.0"
  universal_platform:
    dependency: transitive
    description:
      name: universal_platform
      url: "https://pub.dartlang.org"
    source: hosted
    version: "1.0.0+1"
  url_launcher:
    dependency: "direct main"
    description:
      name: url_launcher
      url: "https://pub.dartlang.org"
    source: hosted
    version: "6.0.12"
  url_launcher_linux:
    dependency: transitive
    description:
      name: url_launcher_linux
      url: "https://pub.dartlang.org"
    source: hosted
    version: "2.0.2"
  url_launcher_macos:
    dependency: transitive
    description:
      name: url_launcher_macos
      url: "https://pub.dartlang.org"
    source: hosted
    version: "2.0.2"
  url_launcher_platform_interface:
    dependency: transitive
    description:
      name: url_launcher_platform_interface
      url: "https://pub.dartlang.org"
    source: hosted
    version: "2.0.4"
  url_launcher_web:
    dependency: transitive
    description:
      name: url_launcher_web
      url: "https://pub.dartlang.org"
    source: hosted
    version: "2.0.4"
  url_launcher_windows:
    dependency: transitive
    description:
      name: url_launcher_windows
      url: "https://pub.dartlang.org"
    source: hosted
    version: "2.0.2"
  uuid:
    dependency: transitive
    description:
      name: uuid
      url: "https://pub.dartlang.org"
    source: hosted
    version: "3.0.5"
  vector_math:
    dependency: transitive
    description:
      name: vector_math
      url: "https://pub.dartlang.org"
    source: hosted
    version: "2.1.0"
  video_player:
    dependency: transitive
    description:
      name: video_player
      url: "https://pub.dartlang.org"
    source: hosted
    version: "2.2.7"
  video_player_platform_interface:
    dependency: transitive
    description:
      name: video_player_platform_interface
      url: "https://pub.dartlang.org"
    source: hosted
    version: "4.2.0"
  video_player_web:
    dependency: transitive
    description:
      name: video_player_web
      url: "https://pub.dartlang.org"
    source: hosted
    version: "2.0.4"
  watcher:
    dependency: transitive
    description:
      name: watcher
      url: "https://pub.dartlang.org"
    source: hosted
    version: "1.0.1"
  web_socket_channel:
    dependency: transitive
    description:
      name: web_socket_channel
      url: "https://pub.dartlang.org"
    source: hosted
    version: "2.1.0"
  win32:
    dependency: transitive
    description:
      name: win32
      url: "https://pub.dartlang.org"
    source: hosted
    version: "2.2.10"
  window_size:
    dependency: "direct main"
    description:
      path: "plugins/window_size"
      ref: e48abe7c3e9ebfe0b81622167c5201d4e783bb81
      resolved-ref: e48abe7c3e9ebfe0b81622167c5201d4e783bb81
      url: "git://github.com/google/flutter-desktop-embedding.git"
    source: git
    version: "0.1.0"
  xdg_directories:
    dependency: transitive
    description:
      name: xdg_directories
      url: "https://pub.dartlang.org"
    source: hosted
    version: "0.2.0"
  xml:
    dependency: transitive
    description:
      name: xml
      url: "https://pub.dartlang.org"
    source: hosted
    version: "5.3.1"
  yaml:
    dependency: transitive
    description:
      name: yaml
      url: "https://pub.dartlang.org"
    source: hosted
    version: "3.1.0"
  youtube_player_flutter:
    dependency: transitive
    description:
      name: youtube_player_flutter
      url: "https://pub.dartlang.org"
    source: hosted
    version: "8.0.0"
sdks:
  dart: ">=2.15.0-116.0.dev <3.0.0"
  flutter: ">=2.5.0"<|MERGE_RESOLUTION|>--- conflicted
+++ resolved
@@ -5,266 +5,266 @@
     dependency: transitive
     description:
       name: _fe_analyzer_shared
-      url: "https://pub.dartlang.org"
+      url: "https://pub.flutter-io.cn"
     source: hosted
     version: "30.0.0"
   analyzer:
     dependency: transitive
     description:
       name: analyzer
-      url: "https://pub.dartlang.org"
+      url: "https://pub.flutter-io.cn"
     source: hosted
     version: "2.7.0"
   animations:
     dependency: transitive
     description:
       name: animations
-      url: "https://pub.dartlang.org"
+      url: "https://pub.flutter-io.cn"
     source: hosted
     version: "2.0.2"
   args:
     dependency: transitive
     description:
       name: args
-      url: "https://pub.dartlang.org"
+      url: "https://pub.flutter-io.cn"
     source: hosted
     version: "2.3.0"
   async:
     dependency: transitive
     description:
       name: async
-      url: "https://pub.dartlang.org"
+      url: "https://pub.flutter-io.cn"
     source: hosted
     version: "2.8.2"
   avatars:
     dependency: "direct main"
     description:
       name: avatars
-      url: "https://pub.dartlang.org"
+      url: "https://pub.flutter-io.cn"
     source: hosted
     version: "2.2.0"
   bloc:
     dependency: transitive
     description:
       name: bloc
-      url: "https://pub.dartlang.org"
+      url: "https://pub.flutter-io.cn"
     source: hosted
     version: "7.2.1"
   boolean_selector:
     dependency: transitive
     description:
       name: boolean_selector
-      url: "https://pub.dartlang.org"
+      url: "https://pub.flutter-io.cn"
     source: hosted
     version: "2.1.0"
   build:
     dependency: transitive
     description:
       name: build
-      url: "https://pub.dartlang.org"
+      url: "https://pub.flutter-io.cn"
     source: hosted
     version: "2.1.1"
   build_config:
     dependency: transitive
     description:
       name: build_config
-      url: "https://pub.dartlang.org"
+      url: "https://pub.flutter-io.cn"
     source: hosted
     version: "1.0.0"
   build_daemon:
     dependency: transitive
     description:
       name: build_daemon
-      url: "https://pub.dartlang.org"
+      url: "https://pub.flutter-io.cn"
     source: hosted
     version: "3.0.1"
   build_resolvers:
     dependency: transitive
     description:
       name: build_resolvers
-      url: "https://pub.dartlang.org"
+      url: "https://pub.flutter-io.cn"
     source: hosted
     version: "2.0.4"
   build_runner:
     dependency: "direct dev"
     description:
       name: build_runner
-      url: "https://pub.dartlang.org"
+      url: "https://pub.flutter-io.cn"
     source: hosted
     version: "2.1.5"
   build_runner_core:
     dependency: transitive
     description:
       name: build_runner_core
-      url: "https://pub.dartlang.org"
+      url: "https://pub.flutter-io.cn"
     source: hosted
     version: "7.2.2"
   built_collection:
     dependency: transitive
     description:
       name: built_collection
-      url: "https://pub.dartlang.org"
+      url: "https://pub.flutter-io.cn"
     source: hosted
     version: "5.1.1"
   built_value:
     dependency: transitive
     description:
       name: built_value
-      url: "https://pub.dartlang.org"
+      url: "https://pub.flutter-io.cn"
     source: hosted
     version: "8.1.3"
   characters:
     dependency: transitive
     description:
       name: characters
-      url: "https://pub.dartlang.org"
+      url: "https://pub.flutter-io.cn"
     source: hosted
     version: "1.2.0"
   charcode:
     dependency: transitive
     description:
       name: charcode
-      url: "https://pub.dartlang.org"
+      url: "https://pub.flutter-io.cn"
     source: hosted
     version: "1.3.1"
   checked_yaml:
     dependency: transitive
     description:
       name: checked_yaml
-      url: "https://pub.dartlang.org"
+      url: "https://pub.flutter-io.cn"
     source: hosted
     version: "2.0.1"
   cli_util:
     dependency: transitive
     description:
       name: cli_util
-      url: "https://pub.dartlang.org"
+      url: "https://pub.flutter-io.cn"
     source: hosted
     version: "0.3.5"
   clipboard:
     dependency: "direct main"
     description:
       name: clipboard
-      url: "https://pub.dartlang.org"
+      url: "https://pub.flutter-io.cn"
     source: hosted
     version: "0.1.3"
   clock:
     dependency: transitive
     description:
       name: clock
-      url: "https://pub.dartlang.org"
+      url: "https://pub.flutter-io.cn"
     source: hosted
     version: "1.1.0"
   code_builder:
     dependency: transitive
     description:
       name: code_builder
-      url: "https://pub.dartlang.org"
+      url: "https://pub.flutter-io.cn"
     source: hosted
     version: "4.1.0"
   collection:
     dependency: transitive
     description:
       name: collection
-      url: "https://pub.dartlang.org"
+      url: "https://pub.flutter-io.cn"
     source: hosted
     version: "1.15.0"
   convert:
     dependency: transitive
     description:
       name: convert
-      url: "https://pub.dartlang.org"
+      url: "https://pub.flutter-io.cn"
     source: hosted
     version: "3.0.1"
   cross_file:
     dependency: transitive
     description:
       name: cross_file
-      url: "https://pub.dartlang.org"
+      url: "https://pub.flutter-io.cn"
     source: hosted
     version: "0.3.2"
   crypto:
     dependency: transitive
     description:
       name: crypto
-      url: "https://pub.dartlang.org"
+      url: "https://pub.flutter-io.cn"
     source: hosted
     version: "3.0.1"
   csslib:
     dependency: transitive
     description:
       name: csslib
-      url: "https://pub.dartlang.org"
+      url: "https://pub.flutter-io.cn"
     source: hosted
     version: "0.17.1"
   cupertino_icons:
     dependency: "direct main"
     description:
       name: cupertino_icons
-      url: "https://pub.dartlang.org"
+      url: "https://pub.flutter-io.cn"
     source: hosted
     version: "1.0.4"
   dart_style:
     dependency: transitive
     description:
       name: dart_style
-      url: "https://pub.dartlang.org"
+      url: "https://pub.flutter-io.cn"
     source: hosted
     version: "2.2.0"
   dartz:
     dependency: transitive
     description:
       name: dartz
-      url: "https://pub.dartlang.org"
+      url: "https://pub.flutter-io.cn"
     source: hosted
     version: "0.10.0-nullsafety.2"
   diff_match_patch:
     dependency: transitive
     description:
       name: diff_match_patch
-      url: "https://pub.dartlang.org"
+      url: "https://pub.flutter-io.cn"
     source: hosted
     version: "0.4.1"
   equatable:
     dependency: "direct main"
     description:
       name: equatable
-      url: "https://pub.dartlang.org"
+      url: "https://pub.flutter-io.cn"
     source: hosted
     version: "2.0.3"
   expandable:
     dependency: "direct main"
     description:
       name: expandable
-      url: "https://pub.dartlang.org"
+      url: "https://pub.flutter-io.cn"
     source: hosted
     version: "5.0.1"
   fake_async:
     dependency: transitive
     description:
       name: fake_async
-      url: "https://pub.dartlang.org"
+      url: "https://pub.flutter-io.cn"
     source: hosted
     version: "1.2.0"
   ffi:
     dependency: transitive
     description:
       name: ffi
-      url: "https://pub.dartlang.org"
+      url: "https://pub.flutter-io.cn"
     source: hosted
     version: "1.1.2"
   file:
     dependency: transitive
     description:
       name: file
-      url: "https://pub.dartlang.org"
+      url: "https://pub.flutter-io.cn"
     source: hosted
     version: "6.1.2"
   fixnum:
     dependency: transitive
     description:
       name: fixnum
-      url: "https://pub.dartlang.org"
+      url: "https://pub.flutter-io.cn"
     source: hosted
     version: "1.0.0"
   flowy_editor:
@@ -325,67 +325,63 @@
     dependency: "direct main"
     description:
       name: flutter_bloc
-      url: "https://pub.dartlang.org"
-    source: hosted
-<<<<<<< HEAD
-    version: "7.3.1"
+      url: "https://pub.flutter-io.cn"
+    source: hosted
+    version: "7.3.3"
   flutter_cache_manager:
     dependency: transitive
     description:
       name: flutter_cache_manager
-      url: "https://pub.dartlang.org"
+      url: "https://pub.flutter-io.cn"
     source: hosted
     version: "3.1.3"
-=======
-    version: "7.3.3"
->>>>>>> 397dbaec
   flutter_colorpicker:
     dependency: "direct main"
     description:
       name: flutter_colorpicker
-      url: "https://pub.dartlang.org"
+      url: "https://pub.flutter-io.cn"
     source: hosted
     version: "0.6.1"
   flutter_inappwebview:
     dependency: transitive
     description:
       name: flutter_inappwebview
-      url: "https://pub.dartlang.org"
+      url: "https://pub.flutter-io.cn"
     source: hosted
     version: "5.3.2"
   flutter_keyboard_visibility:
     dependency: transitive
     description:
       name: flutter_keyboard_visibility
-      url: "https://pub.dartlang.org"
+      url: "https://pub.flutter-io.cn"
     source: hosted
     version: "5.1.0"
   flutter_keyboard_visibility_platform_interface:
     dependency: transitive
     description:
       name: flutter_keyboard_visibility_platform_interface
-      url: "https://pub.dartlang.org"
+      url: "https://pub.flutter-io.cn"
     source: hosted
     version: "2.0.0"
   flutter_keyboard_visibility_web:
     dependency: transitive
     description:
       name: flutter_keyboard_visibility_web
-      url: "https://pub.dartlang.org"
+      url: "https://pub.flutter-io.cn"
     source: hosted
     version: "2.0.0"
   flutter_lints:
     dependency: "direct dev"
     description:
       name: flutter_lints
-      url: "https://pub.dartlang.org"
+      url: "https://pub.flutter-io.cn"
     source: hosted
     version: "1.0.4"
   flutter_plugin_android_lifecycle:
     dependency: transitive
     description:
       name: flutter_plugin_android_lifecycle
-      url: "https://pub.dartlang.org"
+      url: "https://pub.flutter-io.cn"
     source: hosted
     version: "2.0.4"
   flutter_quill:
@@ -401,7 +397,7 @@
     dependency: "direct main"
     description:
       name: flutter_svg
-      url: "https://pub.dartlang.org"
+      url: "https://pub.flutter-io.cn"
     source: hosted
     version: "0.22.0"
   flutter_test:
@@ -418,427 +414,427 @@
     dependency: "direct dev"
     description:
       name: freezed
-      url: "https://pub.dartlang.org"
+      url: "https://pub.flutter-io.cn"
     source: hosted
     version: "0.14.5"
   freezed_annotation:
     dependency: "direct main"
     description:
       name: freezed_annotation
-      url: "https://pub.dartlang.org"
+      url: "https://pub.flutter-io.cn"
     source: hosted
     version: "0.14.3"
   frontend_server_client:
     dependency: transitive
     description:
       name: frontend_server_client
-      url: "https://pub.dartlang.org"
+      url: "https://pub.flutter-io.cn"
     source: hosted
     version: "2.1.2"
   get_it:
     dependency: "direct main"
     description:
       name: get_it
-      url: "https://pub.dartlang.org"
+      url: "https://pub.flutter-io.cn"
     source: hosted
     version: "7.2.0"
   gettext_parser:
     dependency: transitive
     description:
       name: gettext_parser
-      url: "https://pub.dartlang.org"
+      url: "https://pub.flutter-io.cn"
     source: hosted
     version: "0.2.0"
   glob:
     dependency: transitive
     description:
       name: glob
-      url: "https://pub.dartlang.org"
+      url: "https://pub.flutter-io.cn"
     source: hosted
     version: "2.0.2"
   graphs:
     dependency: transitive
     description:
       name: graphs
-      url: "https://pub.dartlang.org"
+      url: "https://pub.flutter-io.cn"
     source: hosted
     version: "2.1.0"
   html:
     dependency: transitive
     description:
       name: html
-      url: "https://pub.dartlang.org"
+      url: "https://pub.flutter-io.cn"
     source: hosted
     version: "0.15.0"
   http:
     dependency: transitive
     description:
       name: http
-      url: "https://pub.dartlang.org"
+      url: "https://pub.flutter-io.cn"
     source: hosted
     version: "0.13.4"
   http_multi_server:
     dependency: transitive
     description:
       name: http_multi_server
-      url: "https://pub.dartlang.org"
+      url: "https://pub.flutter-io.cn"
     source: hosted
     version: "3.0.1"
   http_parser:
     dependency: transitive
     description:
       name: http_parser
-      url: "https://pub.dartlang.org"
+      url: "https://pub.flutter-io.cn"
     source: hosted
     version: "4.0.0"
   i18n_extension:
     dependency: transitive
     description:
       name: i18n_extension
-      url: "https://pub.dartlang.org"
+      url: "https://pub.flutter-io.cn"
     source: hosted
     version: "4.1.3"
   image_picker:
     dependency: transitive
     description:
       name: image_picker
-      url: "https://pub.dartlang.org"
+      url: "https://pub.flutter-io.cn"
     source: hosted
     version: "0.8.4+4"
   image_picker_for_web:
     dependency: transitive
     description:
       name: image_picker_for_web
-      url: "https://pub.dartlang.org"
+      url: "https://pub.flutter-io.cn"
     source: hosted
     version: "2.1.4"
   image_picker_platform_interface:
     dependency: transitive
     description:
       name: image_picker_platform_interface
-      url: "https://pub.dartlang.org"
+      url: "https://pub.flutter-io.cn"
     source: hosted
     version: "2.4.1"
   intl:
     dependency: transitive
     description:
       name: intl
-      url: "https://pub.dartlang.org"
+      url: "https://pub.flutter-io.cn"
     source: hosted
     version: "0.17.0"
   io:
     dependency: transitive
     description:
       name: io
-      url: "https://pub.dartlang.org"
+      url: "https://pub.flutter-io.cn"
     source: hosted
     version: "1.0.3"
   isolates:
     dependency: transitive
     description:
       name: isolates
-      url: "https://pub.dartlang.org"
+      url: "https://pub.flutter-io.cn"
     source: hosted
     version: "3.0.3+8"
   js:
     dependency: transitive
     description:
       name: js
-      url: "https://pub.dartlang.org"
+      url: "https://pub.flutter-io.cn"
     source: hosted
     version: "0.6.3"
   json_annotation:
     dependency: transitive
     description:
       name: json_annotation
-      url: "https://pub.dartlang.org"
+      url: "https://pub.flutter-io.cn"
     source: hosted
     version: "4.3.0"
   lint:
     dependency: transitive
     description:
       name: lint
-      url: "https://pub.dartlang.org"
+      url: "https://pub.flutter-io.cn"
     source: hosted
     version: "1.7.2"
   lints:
     dependency: transitive
     description:
       name: lints
-      url: "https://pub.dartlang.org"
+      url: "https://pub.flutter-io.cn"
     source: hosted
     version: "1.0.1"
   loading_indicator:
     dependency: transitive
     description:
       name: loading_indicator
-      url: "https://pub.dartlang.org"
+      url: "https://pub.flutter-io.cn"
     source: hosted
     version: "3.0.2"
   logger:
     dependency: transitive
     description:
       name: logger
-      url: "https://pub.dartlang.org"
+      url: "https://pub.flutter-io.cn"
     source: hosted
     version: "1.1.0"
   logging:
     dependency: transitive
     description:
       name: logging
-      url: "https://pub.dartlang.org"
+      url: "https://pub.flutter-io.cn"
     source: hosted
     version: "1.0.2"
   matcher:
     dependency: transitive
     description:
       name: matcher
-      url: "https://pub.dartlang.org"
+      url: "https://pub.flutter-io.cn"
     source: hosted
     version: "0.12.11"
   meta:
     dependency: transitive
     description:
       name: meta
-      url: "https://pub.dartlang.org"
+      url: "https://pub.flutter-io.cn"
     source: hosted
     version: "1.7.0"
   mime:
     dependency: transitive
     description:
       name: mime
-      url: "https://pub.dartlang.org"
+      url: "https://pub.flutter-io.cn"
     source: hosted
     version: "1.0.1"
   nested:
     dependency: transitive
     description:
       name: nested
-      url: "https://pub.dartlang.org"
+      url: "https://pub.flutter-io.cn"
     source: hosted
     version: "1.0.0"
   package_config:
     dependency: transitive
     description:
       name: package_config
-      url: "https://pub.dartlang.org"
+      url: "https://pub.flutter-io.cn"
     source: hosted
     version: "2.0.2"
   package_info_plus:
     dependency: "direct main"
     description:
       name: package_info_plus
-      url: "https://pub.dartlang.org"
+      url: "https://pub.flutter-io.cn"
     source: hosted
     version: "1.3.0"
   package_info_plus_linux:
     dependency: transitive
     description:
       name: package_info_plus_linux
-      url: "https://pub.dartlang.org"
+      url: "https://pub.flutter-io.cn"
     source: hosted
     version: "1.0.3"
   package_info_plus_macos:
     dependency: transitive
     description:
       name: package_info_plus_macos
-      url: "https://pub.dartlang.org"
+      url: "https://pub.flutter-io.cn"
     source: hosted
     version: "1.3.0"
   package_info_plus_platform_interface:
     dependency: transitive
     description:
       name: package_info_plus_platform_interface
-      url: "https://pub.dartlang.org"
+      url: "https://pub.flutter-io.cn"
     source: hosted
     version: "1.0.2"
   package_info_plus_web:
     dependency: transitive
     description:
       name: package_info_plus_web
-      url: "https://pub.dartlang.org"
+      url: "https://pub.flutter-io.cn"
     source: hosted
     version: "1.0.4"
   package_info_plus_windows:
     dependency: transitive
     description:
       name: package_info_plus_windows
-      url: "https://pub.dartlang.org"
+      url: "https://pub.flutter-io.cn"
     source: hosted
     version: "1.0.4"
   path:
     dependency: transitive
     description:
       name: path
-      url: "https://pub.dartlang.org"
+      url: "https://pub.flutter-io.cn"
     source: hosted
     version: "1.8.0"
   path_drawing:
     dependency: transitive
     description:
       name: path_drawing
-      url: "https://pub.dartlang.org"
+      url: "https://pub.flutter-io.cn"
     source: hosted
     version: "0.5.1+1"
   path_parsing:
     dependency: transitive
     description:
       name: path_parsing
-      url: "https://pub.dartlang.org"
+      url: "https://pub.flutter-io.cn"
     source: hosted
     version: "0.2.1"
   path_provider:
     dependency: "direct main"
     description:
       name: path_provider
-      url: "https://pub.dartlang.org"
+      url: "https://pub.flutter-io.cn"
     source: hosted
     version: "2.0.6"
   path_provider_linux:
     dependency: transitive
     description:
       name: path_provider_linux
-      url: "https://pub.dartlang.org"
+      url: "https://pub.flutter-io.cn"
     source: hosted
     version: "2.1.0"
   path_provider_macos:
     dependency: transitive
     description:
       name: path_provider_macos
-      url: "https://pub.dartlang.org"
+      url: "https://pub.flutter-io.cn"
     source: hosted
     version: "2.0.2"
   path_provider_platform_interface:
     dependency: transitive
     description:
       name: path_provider_platform_interface
-      url: "https://pub.dartlang.org"
+      url: "https://pub.flutter-io.cn"
     source: hosted
     version: "2.0.1"
   path_provider_windows:
     dependency: transitive
     description:
       name: path_provider_windows
-      url: "https://pub.dartlang.org"
+      url: "https://pub.flutter-io.cn"
     source: hosted
     version: "2.0.3"
   pedantic:
     dependency: transitive
     description:
       name: pedantic
-      url: "https://pub.dartlang.org"
+      url: "https://pub.flutter-io.cn"
     source: hosted
     version: "1.11.1"
   petitparser:
     dependency: transitive
     description:
       name: petitparser
-      url: "https://pub.dartlang.org"
+      url: "https://pub.flutter-io.cn"
     source: hosted
     version: "4.4.0"
   photo_view:
     dependency: transitive
     description:
       name: photo_view
-      url: "https://pub.dartlang.org"
+      url: "https://pub.flutter-io.cn"
     source: hosted
     version: "0.13.0"
   platform:
     dependency: transitive
     description:
       name: platform
-      url: "https://pub.dartlang.org"
+      url: "https://pub.flutter-io.cn"
     source: hosted
     version: "3.0.2"
   plugin_platform_interface:
     dependency: transitive
     description:
       name: plugin_platform_interface
-      url: "https://pub.dartlang.org"
+      url: "https://pub.flutter-io.cn"
     source: hosted
     version: "2.0.2"
   pool:
     dependency: transitive
     description:
       name: pool
-      url: "https://pub.dartlang.org"
+      url: "https://pub.flutter-io.cn"
     source: hosted
     version: "1.5.0"
   process:
     dependency: transitive
     description:
       name: process
-      url: "https://pub.dartlang.org"
+      url: "https://pub.flutter-io.cn"
     source: hosted
     version: "4.2.4"
   protobuf:
     dependency: transitive
     description:
       name: protobuf
-      url: "https://pub.dartlang.org"
+      url: "https://pub.flutter-io.cn"
     source: hosted
     version: "2.0.0"
   provider:
     dependency: "direct main"
     description:
       name: provider
-      url: "https://pub.dartlang.org"
+      url: "https://pub.flutter-io.cn"
     source: hosted
     version: "6.0.1"
   pub_semver:
     dependency: transitive
     description:
       name: pub_semver
-      url: "https://pub.dartlang.org"
+      url: "https://pub.flutter-io.cn"
     source: hosted
     version: "2.1.0"
   pubspec_parse:
     dependency: transitive
     description:
       name: pubspec_parse
-      url: "https://pub.dartlang.org"
+      url: "https://pub.flutter-io.cn"
     source: hosted
     version: "1.1.0"
   quiver:
     dependency: transitive
     description:
       name: quiver
-      url: "https://pub.dartlang.org"
+      url: "https://pub.flutter-io.cn"
     source: hosted
     version: "3.0.1+1"
   quiver_hashcode:
     dependency: transitive
     description:
       name: quiver_hashcode
-      url: "https://pub.dartlang.org"
+      url: "https://pub.flutter-io.cn"
     source: hosted
     version: "2.0.0"
   rxdart:
     dependency: transitive
     description:
       name: rxdart
-      url: "https://pub.dartlang.org"
+      url: "https://pub.flutter-io.cn"
     source: hosted
     version: "0.27.2"
   shelf:
     dependency: transitive
     description:
       name: shelf
-      url: "https://pub.dartlang.org"
+      url: "https://pub.flutter-io.cn"
     source: hosted
     version: "1.2.0"
   shelf_web_socket:
     dependency: transitive
     description:
       name: shelf_web_socket
-      url: "https://pub.dartlang.org"
+      url: "https://pub.flutter-io.cn"
     source: hosted
     version: "1.0.1"
   sized_context:
     dependency: "direct main"
     description:
       name: sized_context
-      url: "https://pub.dartlang.org"
+      url: "https://pub.flutter-io.cn"
     source: hosted
     version: "1.0.0+1"
   sky_engine:
@@ -850,242 +846,238 @@
     dependency: transitive
     description:
       name: source_gen
-      url: "https://pub.dartlang.org"
+      url: "https://pub.flutter-io.cn"
     source: hosted
     version: "1.1.1"
   source_span:
     dependency: transitive
     description:
       name: source_span
-      url: "https://pub.dartlang.org"
+      url: "https://pub.flutter-io.cn"
     source: hosted
     version: "1.8.1"
   sprintf:
     dependency: transitive
     description:
       name: sprintf
-      url: "https://pub.dartlang.org"
+      url: "https://pub.flutter-io.cn"
     source: hosted
     version: "6.0.0"
   sqflite:
     dependency: transitive
     description:
       name: sqflite
-      url: "https://pub.dartlang.org"
+      url: "https://pub.flutter-io.cn"
     source: hosted
     version: "2.0.0+4"
   sqflite_common:
     dependency: transitive
     description:
       name: sqflite_common
-      url: "https://pub.dartlang.org"
+      url: "https://pub.flutter-io.cn"
     source: hosted
     version: "2.0.1+1"
   stack_trace:
     dependency: transitive
     description:
       name: stack_trace
-      url: "https://pub.dartlang.org"
+      url: "https://pub.flutter-io.cn"
     source: hosted
     version: "1.10.0"
   stream_channel:
     dependency: transitive
     description:
       name: stream_channel
-      url: "https://pub.dartlang.org"
+      url: "https://pub.flutter-io.cn"
     source: hosted
     version: "2.1.0"
   stream_transform:
     dependency: transitive
     description:
       name: stream_transform
-      url: "https://pub.dartlang.org"
+      url: "https://pub.flutter-io.cn"
     source: hosted
     version: "2.0.0"
   string_scanner:
     dependency: transitive
     description:
       name: string_scanner
-      url: "https://pub.dartlang.org"
+      url: "https://pub.flutter-io.cn"
     source: hosted
     version: "1.1.0"
   string_validator:
     dependency: transitive
     description:
       name: string_validator
-      url: "https://pub.dartlang.org"
+      url: "https://pub.flutter-io.cn"
     source: hosted
     version: "0.3.0"
   styled_widget:
     dependency: "direct main"
     description:
       name: styled_widget
-      url: "https://pub.dartlang.org"
-    source: hosted
-<<<<<<< HEAD
-    version: "0.3.1+2"
+      url: "https://pub.flutter-io.cn"
+    source: hosted
+    version: "0.4.0+3"
   synchronized:
     dependency: transitive
     description:
       name: synchronized
-      url: "https://pub.dartlang.org"
+      url: "https://pub.flutter-io.cn"
     source: hosted
     version: "3.0.0"
-=======
-    version: "0.4.0+3"
->>>>>>> 397dbaec
   term_glyph:
     dependency: transitive
     description:
       name: term_glyph
-      url: "https://pub.dartlang.org"
+      url: "https://pub.flutter-io.cn"
     source: hosted
     version: "1.2.0"
   test_api:
     dependency: transitive
     description:
       name: test_api
-      url: "https://pub.dartlang.org"
+      url: "https://pub.flutter-io.cn"
     source: hosted
     version: "0.4.3"
   textstyle_extensions:
     dependency: transitive
     description:
       name: textstyle_extensions
-      url: "https://pub.dartlang.org"
+      url: "https://pub.flutter-io.cn"
     source: hosted
     version: "2.0.0-nullsafety"
   time:
     dependency: "direct main"
     description:
       name: time
-      url: "https://pub.dartlang.org"
+      url: "https://pub.flutter-io.cn"
     source: hosted
     version: "2.0.0"
   timing:
     dependency: transitive
     description:
       name: timing
-      url: "https://pub.dartlang.org"
+      url: "https://pub.flutter-io.cn"
     source: hosted
     version: "1.0.0"
   tuple:
     dependency: transitive
     description:
       name: tuple
-      url: "https://pub.dartlang.org"
+      url: "https://pub.flutter-io.cn"
     source: hosted
     version: "2.0.0"
   typed_data:
     dependency: transitive
     description:
       name: typed_data
-      url: "https://pub.dartlang.org"
+      url: "https://pub.flutter-io.cn"
     source: hosted
     version: "1.3.0"
   universal_platform:
     dependency: transitive
     description:
       name: universal_platform
-      url: "https://pub.dartlang.org"
+      url: "https://pub.flutter-io.cn"
     source: hosted
     version: "1.0.0+1"
   url_launcher:
     dependency: "direct main"
     description:
       name: url_launcher
-      url: "https://pub.dartlang.org"
+      url: "https://pub.flutter-io.cn"
     source: hosted
     version: "6.0.12"
   url_launcher_linux:
     dependency: transitive
     description:
       name: url_launcher_linux
-      url: "https://pub.dartlang.org"
+      url: "https://pub.flutter-io.cn"
     source: hosted
     version: "2.0.2"
   url_launcher_macos:
     dependency: transitive
     description:
       name: url_launcher_macos
-      url: "https://pub.dartlang.org"
+      url: "https://pub.flutter-io.cn"
     source: hosted
     version: "2.0.2"
   url_launcher_platform_interface:
     dependency: transitive
     description:
       name: url_launcher_platform_interface
-      url: "https://pub.dartlang.org"
+      url: "https://pub.flutter-io.cn"
     source: hosted
     version: "2.0.4"
   url_launcher_web:
     dependency: transitive
     description:
       name: url_launcher_web
-      url: "https://pub.dartlang.org"
+      url: "https://pub.flutter-io.cn"
     source: hosted
     version: "2.0.4"
   url_launcher_windows:
     dependency: transitive
     description:
       name: url_launcher_windows
-      url: "https://pub.dartlang.org"
+      url: "https://pub.flutter-io.cn"
     source: hosted
     version: "2.0.2"
   uuid:
     dependency: transitive
     description:
       name: uuid
-      url: "https://pub.dartlang.org"
+      url: "https://pub.flutter-io.cn"
     source: hosted
     version: "3.0.5"
   vector_math:
     dependency: transitive
     description:
       name: vector_math
-      url: "https://pub.dartlang.org"
+      url: "https://pub.flutter-io.cn"
     source: hosted
     version: "2.1.0"
   video_player:
     dependency: transitive
     description:
       name: video_player
-      url: "https://pub.dartlang.org"
+      url: "https://pub.flutter-io.cn"
     source: hosted
     version: "2.2.7"
   video_player_platform_interface:
     dependency: transitive
     description:
       name: video_player_platform_interface
-      url: "https://pub.dartlang.org"
+      url: "https://pub.flutter-io.cn"
     source: hosted
     version: "4.2.0"
   video_player_web:
     dependency: transitive
     description:
       name: video_player_web
-      url: "https://pub.dartlang.org"
+      url: "https://pub.flutter-io.cn"
     source: hosted
     version: "2.0.4"
   watcher:
     dependency: transitive
     description:
       name: watcher
-      url: "https://pub.dartlang.org"
+      url: "https://pub.flutter-io.cn"
     source: hosted
     version: "1.0.1"
   web_socket_channel:
     dependency: transitive
     description:
       name: web_socket_channel
-      url: "https://pub.dartlang.org"
+      url: "https://pub.flutter-io.cn"
     source: hosted
     version: "2.1.0"
   win32:
     dependency: transitive
     description:
       name: win32
-      url: "https://pub.dartlang.org"
+      url: "https://pub.flutter-io.cn"
     source: hosted
     version: "2.2.10"
   window_size:
@@ -1101,28 +1093,28 @@
     dependency: transitive
     description:
       name: xdg_directories
-      url: "https://pub.dartlang.org"
+      url: "https://pub.flutter-io.cn"
     source: hosted
     version: "0.2.0"
   xml:
     dependency: transitive
     description:
       name: xml
-      url: "https://pub.dartlang.org"
+      url: "https://pub.flutter-io.cn"
     source: hosted
     version: "5.3.1"
   yaml:
     dependency: transitive
     description:
       name: yaml
-      url: "https://pub.dartlang.org"
+      url: "https://pub.flutter-io.cn"
     source: hosted
     version: "3.1.0"
   youtube_player_flutter:
     dependency: transitive
     description:
       name: youtube_player_flutter
-      url: "https://pub.dartlang.org"
+      url: "https://pub.flutter-io.cn"
     source: hosted
     version: "8.0.0"
 sdks:
